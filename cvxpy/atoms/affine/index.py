--- conflicted
+++ resolved
@@ -100,11 +100,7 @@
             final_shape = select_mat.shape
         else:  # Always cast 1d arrays as column vectors.
             final_shape = (select_mat.size, 1)
-<<<<<<< HEAD
-        select_vec = np.reshape(select_mat, select_mat.shape, order='F')
-=======
         select_vec = np.reshape(select_mat, select_mat.size, order='F')
->>>>>>> 33779915
         # Select the chosen entries from expr.
         identity = sp.eye(expr.size).tocsc()
         return reshape(identity[select_vec]*vec(expr), final_shape)
