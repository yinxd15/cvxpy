"""
Copyright 2013 Steven Diamond

This file is part of CVXPY.

CVXPY is free software: you can redistribute it and/or modify
it under the terms of the GNU General Public License as published by
the Free Software Foundation, either version 3 of the License, or
(at your option) any later version.

CVXPY is distributed in the hope that it will be useful,
but WITHOUT ANY WARRANTY; without even the implied warranty of
MERCHANTABILITY or FITNESS FOR A PARTICULAR PURPOSE.  See the
GNU General Public License for more details.

You should have received a copy of the GNU General Public License
along with CVXPY.  If not, see <http://www.gnu.org/licenses/>.
"""

import cvxpy.utilities as u
import cvxpy.lin_ops.lin_utils as lu
from cvxpy.atoms.elementwise.elementwise import Elementwise
import numpy as np
from cvxpy.utilities.power_tools import (is_power2, gm_constrs, pow_mid,
                                         pow_high, pow_neg)
import scipy.sparse as sp


class power(Elementwise):
    r""" Elementwise power function :math:`f(x) = x^p`.

    If ``expr`` is a CVXPY expression, then ``expr**p``
    is equivalent to ``power(expr, p)``.

    Specifically, the atom is given by the cases

    .. math::

        \begin{array}{ccl}
        p = 0 & f(x) = 1 & \text{constant, positive} \\
        p = 1 & f(x) = x & \text{affine, increasing, same sign as $x$} \\
        p = 2,4,8,\ldots &f(x) = |x|^p  & \text{convex, signed monotonicity, positive} \\
        p < 0 & f(x) = \begin{cases} x^p & x > 0 \\ +\infty & x \leq 0 \end{cases} & \text{convex, decreasing, positive} \\
        0 < p < 1 & f(x) = \begin{cases} x^p & x \geq 0 \\ -\infty & x < 0 \end{cases} & \text{concave, increasing, positive} \\
        p > 1,\ p \neq 2,4,8,\ldots & f(x) = \begin{cases} x^p & x \geq 0 \\ +\infty & x < 0 \end{cases} & \text{convex, increasing, positive}.
        \end{array}

    .. note::

        Generally, ``p`` cannot be represented exactly, so a rational,
        i.e., fractional, **approximation** must be made.

        Internally, ``power`` computes a rational approximation
        to ``p`` with a denominator up to ``max_denom``. The resulting
        approximation can be found through the attribute ``power.p``.
        The approximation error is given by the attribute ``power.approx_error``.
        Increasing ``max_denom`` can give better approximations.

        When ``p`` is an ``int`` or ``Fraction`` object, the approximation
        is usually **exact**.

    .. note::

        The final domain, sign, monotonicity, and curvature of the ``power`` atom
        are determined by the rational approximation to ``p``, **not** the input parameter ``p``.

        For example,

        >>> from cvxpy import Variable, power
        >>> x = Variable()
        >>> g = power(x, 1.001)
        >>> g.p
        Fraction(1001, 1000)
        >>> g
        Expression(CONVEX, POSITIVE, (1, 1))

        results in a convex atom with implicit constraint :math:`x \geq 0`, while

        >>> g = power(x, 1.0001)
        >>> g.p
        1
        >>> g
        Expression(AFFINE, UNKNOWN, (1, 1))

        results in an affine atom with no constraint on ``x``.


    - When :math:`p > 1` and ``p`` is not a power of two, the monotonically increasing version
      of the function with full domain,

      .. math::

          f(x) = \begin{cases} x^p & x \geq 0 \\ 0 & x < 0 \end{cases}

      can be formed with the composition ``power(pos(x), p)``.

    - The symmetric version with full domain,

      .. math::

          f(x) = |x|^p

      can be formed with the composition ``power(abs(x), p)``.


    Parameters
    ----------

    x : cvx.Variable

    p : int, float, or Fraction
        Scalar power.

    max_denom : int
        The maximum denominator considered in forming a rational approximation of ``p``.



    """
    def __init__(self, x, p, max_denom=1024):
        p_old = p

        # how we convert p to a rational depends on the branch of the function
        if p > 1:
            p, w = pow_high(p, max_denom)
        elif 0 < p < 1:
            p, w = pow_mid(p, max_denom)
        elif p < 0:
            p, w = pow_neg(p, max_denom)

        # note: if, after making the rational approximation, p ends up being 0 or 1,
        # we default to using the 0 or 1 behavior of the atom, which affects the curvature, domain, etc...
        # maybe unexpected behavior to the user if they put in 1.00001?

        if p == 1:
            # in case p is a fraction equivalent to 1
            p = 1
            w = None
        if p == 0:
            p = 0
            w = None

        self.p, self.w = p, w

        self.approx_error = float(abs(self.p - p_old))

        super(power, self).__init__(x)

    @Elementwise.numpy_numeric
    def numeric(self, values):
        # TODO throw error if negative and power doesn't handle that.
        if self.p == 0:
            return np.ones(self.size)
        else:
            return np.power(values[0], float(self.p))

    def sign_from_args(self):
        """Returns sign (is positive, is negative) of the expression.
        """
        if self.p == 1:
            # Same as input.
            return (self.args[0].is_positive(), self.args[0].is_negative())
        else:
            # Always positive.
            return (True, False)

    def is_atom_convex(self):
        """Is the atom convex?
        """
        # p == 0 is affine here.
        return self.p <= 0 or self.p >= 1

    def is_atom_concave(self):
        """Is the atom concave?
        """
        # p == 0 is affine here.
        return 0 <= self.p <= 1

    def is_constant(self):
        """Is the expression constant?
        """
        return self.p == 0 or super(power, self).is_constant()

    def is_incr(self, idx):
        """Is the composition non-decreasing in argument idx?
        """
        if 0 <= self.p <= 1:
            return True
        elif self.p > 1:
            if is_power2(self.p):
                return self.args[idx].is_positive()
            else:
                return True
        else:
            return False

    def is_decr(self, idx):
        """Is the composition non-increasing in argument idx?
        """
        if self.p <= 0:
            return True
        elif self.p > 1:
            if is_power2(self.p):
                return self.args[idx].is_negative()
            else:
                return False
        else:
            return False

<<<<<<< HEAD
    def is_quadratic(self):
        if self.p == 0:
            return True
        elif self.p == 1:
            return self.args[0].is_quadratic()
        elif self.p == 2:
            return self.args[0].is_affine()
        else:
            return False
=======
    def _grad(self, values):
        """Gives the (sub/super)gradient of the atom w.r.t. each argument.

        Matrix expressions are vectorized, so the gradient is a matrix.

        Args:
            values: A list of numeric values for the arguments.

        Returns:
            A list of SciPy CSC sparse matrices or None.
        """
        rows = self.args[0].size[0]*self.args[0].size[1]
        cols = self.size[0]*self.size[1]
        if self.p == 0:
            # All zeros.
            return [sp.csc_matrix((rows, cols), dtype='float64')]
        # Outside domain or on boundary.
        if not is_power2(self.p) and np.min(values[0]) <= 0:
            if self.p < 1:
                # Non-differentiable.
                return [None]
            else:
                # Round up to zero.
                values[0] = np.maximum(values[0], 0)

        grad_vals = float(self.p)*np.power(values[0], float(self.p)-1)
        return [power.elemwise_grad_to_diag(grad_vals, rows, cols)]

    def _domain(self):
        """Returns constraints describing the domain of the node.
        """
        if (self.p < 1 and not self.p == 0) or \
           (self.p > 1 and not is_power2(self.p)):
            return [self.args[0] >= 0]
        else:
            return []
>>>>>>> 8fd8f447

    def validate_arguments(self):
        pass

    def get_data(self):
        return [self.p, self.w]

    def copy(self, args=None):
        """Returns a shallow copy of the power atom.

        Parameters
        ----------
        args : list, optional
            The arguments to reconstruct the atom. If args=None, use the
            current args of the atom.

        Returns
        -------
        power atom
        """
        if args is None:
            args = self.args
        # Avoid calling __init__() directly as we do not have p and max_denom.
        copy = type(self).__new__(type(self))
        # Emulate __init__()
        copy.p, copy.w = self.get_data()
        copy.approx_error = self.approx_error
        super(type(self), copy).__init__(*args)
        return copy

    @staticmethod
    def graph_implementation(arg_objs, size, data=None):
        """Reduces the atom to an affine expression and list of constraints.

        Parameters
        ----------
        arg_objs : list
            LinExpr for each argument.
        size : tuple
            The size of the resulting expression.
        data :
            Additional data required by the atom.

        Returns
        -------
        tuple
            (LinOp for objective, list of constraints)
        """
        x = arg_objs[0]
        p, w = data

        if p == 1:
            return x, []
        else:
            one = lu.create_const(np.mat(np.ones(size)), size)
            if p == 0:
                return one, []
            else:
                t = lu.create_var(size)

                if 0 < p < 1:
                    return t, gm_constrs(t, [x, one], w)
                elif p > 1:
                    return t, gm_constrs(x, [t, one], w)
                elif p < 0:
                    return t, gm_constrs(one, [x, t], w)
                else:
                    raise NotImplementedError('this power is not yet supported.')

    def name(self):
        return "%s(%s, %s)" % (self.__class__.__name__,
                                 self.args[0].name(),
                                 self.p)<|MERGE_RESOLUTION|>--- conflicted
+++ resolved
@@ -207,7 +207,6 @@
         else:
             return False
 
-<<<<<<< HEAD
     def is_quadratic(self):
         if self.p == 0:
             return True
@@ -217,7 +216,7 @@
             return self.args[0].is_affine()
         else:
             return False
-=======
+
     def _grad(self, values):
         """Gives the (sub/super)gradient of the atom w.r.t. each argument.
 
@@ -254,7 +253,6 @@
             return [self.args[0] >= 0]
         else:
             return []
->>>>>>> 8fd8f447
 
     def validate_arguments(self):
         pass
